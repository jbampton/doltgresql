--- conflicted
+++ resolved
@@ -15,12 +15,10 @@
 package types
 
 import (
+	"gopkg.in/src-d/go-errors.v1"
+
 	"github.com/dolthub/go-mysql-server/sql"
-<<<<<<< HEAD
-	"gopkg.in/src-d/go-errors.v1"
-=======
 	"github.com/lib/pq/oid"
->>>>>>> 3ac214df
 )
 
 // ErrDomainDoesNotAllowNullValues is returned when given value is NULL and a domain is non-nullable.
