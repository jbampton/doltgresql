// Copyright 2024 Dolthub, Inc.
//
// Licensed under the Apache License, Version 2.0 (the "License");
// you may not use this file except in compliance with the License.
// You may obtain a copy of the License at
//
//     http://www.apache.org/licenses/LICENSE-2.0
//
// Unless required by applicable law or agreed to in writing, software
// distributed under the License is distributed on an "AS IS" BASIS,
// WITHOUT WARRANTIES OR CONDITIONS OF ANY KIND, either express or implied.
// See the License for the specific language governing permissions and
// limitations under the License.

package cast

import (
	"github.com/dolthub/doltgresql/server/functions/framework"
	pgtypes "github.com/dolthub/doltgresql/server/types"
)

// initBool handles all explicit and implicit casts that are built-in. This comprises only the "From" types.
func initBool() {
	boolExplicit()
	boolImplicit()
}

// boolExplicit registers all explicit casts. This comprises only the "From" types.
func boolExplicit() {
	framework.MustAddExplicitTypeCast(framework.TypeCast{
		FromType: pgtypes.Bool,
		ToType:   pgtypes.Bool,
		Function: func(ctx framework.Context, val any, targetType pgtypes.DoltgresType) (any, error) {
			return val, nil
		},
	})
	framework.MustAddExplicitTypeCast(framework.TypeCast{
		FromType: pgtypes.Bool,
		ToType:   pgtypes.BpChar,
		Function: func(ctx framework.Context, val any, targetType pgtypes.DoltgresType) (any, error) {
			str := "false"
			if val.(bool) {
				str = "true"
			}
			return handleCharExplicitCast(str, targetType)
		},
	})
	framework.MustAddExplicitTypeCast(framework.TypeCast{
		FromType: pgtypes.Bool,
		ToType:   pgtypes.Int32,
		Function: func(ctx framework.Context, val any, targetType pgtypes.DoltgresType) (any, error) {
			if val.(bool) {
				return int32(1), nil
			} else {
				return int32(0), nil
			}
		},
	})
	framework.MustAddExplicitTypeCast(framework.TypeCast{
		FromType: pgtypes.Bool,
<<<<<<< HEAD
		ToType:   pgtypes.Oid,
		Function: func(ctx framework.Context, val any, targetType pgtypes.DoltgresType) (any, error) {
			if val.(bool) {
				return uint32(1), nil
			} else {
				return uint32(0), nil
			}
=======
		ToType:   pgtypes.Name,
		Function: func(ctx framework.Context, val any, targetType pgtypes.DoltgresType) (any, error) {
			str := "false"
			if val.(bool) {
				str = "true"
			}
			return handleCharExplicitCast(str, targetType)
>>>>>>> 5df6f242
		},
	})
	framework.MustAddExplicitTypeCast(framework.TypeCast{
		FromType: pgtypes.Bool,
		ToType:   pgtypes.Text,
		Function: func(ctx framework.Context, val any, targetType pgtypes.DoltgresType) (any, error) {
			if val.(bool) {
				return "true", nil
			} else {
				return "false", nil
			}
		},
	})
	framework.MustAddExplicitTypeCast(framework.TypeCast{
		FromType: pgtypes.Bool,
		ToType:   pgtypes.VarChar,
		Function: func(ctx framework.Context, val any, targetType pgtypes.DoltgresType) (any, error) {
			str := "false"
			if val.(bool) {
				str = "true"
			}
			return handleCharExplicitCast(str, targetType)
		},
	})
}

// boolImplicit registers all implicit casts. This comprises only the "From" types.
func boolImplicit() {
	framework.MustAddImplicitTypeCast(framework.TypeCast{
		FromType: pgtypes.Bool,
		ToType:   pgtypes.Bool,
		Function: func(ctx framework.Context, val any, targetType pgtypes.DoltgresType) (any, error) {
			return val, nil
		},
	})
	framework.MustAddImplicitTypeCast(framework.TypeCast{
		FromType: pgtypes.Bool,
		ToType:   pgtypes.BpChar,
		Function: func(ctx framework.Context, val any, targetType pgtypes.DoltgresType) (any, error) {
			str := "false"
			if val.(bool) {
				str = "true"
			}
			return handleCharImplicitCast(str, targetType)
		},
	})
	framework.MustAddImplicitTypeCast(framework.TypeCast{
		FromType: pgtypes.Bool,
		ToType:   pgtypes.Name,
		Function: func(ctx framework.Context, val any, targetType pgtypes.DoltgresType) (any, error) {
			str := "false"
			if val.(bool) {
				str = "true"
			}
			return handleCharImplicitCast(str, targetType)
		},
	})
	framework.MustAddImplicitTypeCast(framework.TypeCast{
		FromType: pgtypes.Bool,
		ToType:   pgtypes.Text,
		Function: func(ctx framework.Context, val any, targetType pgtypes.DoltgresType) (any, error) {
			if val.(bool) {
				return "true", nil
			} else {
				return "false", nil
			}
		},
	})
	framework.MustAddImplicitTypeCast(framework.TypeCast{
		FromType: pgtypes.Bool,
		ToType:   pgtypes.VarChar,
		Function: func(ctx framework.Context, val any, targetType pgtypes.DoltgresType) (any, error) {
			str := "false"
			if val.(bool) {
				str = "true"
			}
			return handleCharImplicitCast(str, targetType)
		},
	})
}<|MERGE_RESOLUTION|>--- conflicted
+++ resolved
@@ -58,7 +58,6 @@
 	})
 	framework.MustAddExplicitTypeCast(framework.TypeCast{
 		FromType: pgtypes.Bool,
-<<<<<<< HEAD
 		ToType:   pgtypes.Oid,
 		Function: func(ctx framework.Context, val any, targetType pgtypes.DoltgresType) (any, error) {
 			if val.(bool) {
@@ -66,7 +65,10 @@
 			} else {
 				return uint32(0), nil
 			}
-=======
+		},
+	})
+	framework.MustAddExplicitTypeCast(framework.TypeCast{
+		FromType: pgtypes.Bool,
 		ToType:   pgtypes.Name,
 		Function: func(ctx framework.Context, val any, targetType pgtypes.DoltgresType) (any, error) {
 			str := "false"
@@ -74,7 +76,6 @@
 				str = "true"
 			}
 			return handleCharExplicitCast(str, targetType)
->>>>>>> 5df6f242
 		},
 	})
 	framework.MustAddExplicitTypeCast(framework.TypeCast{
