import { Database } from "./database.js";
import { assertQueryResult, getConfig } from "./helpers.js";
import {
  doltAddFields,
  doltCheckoutFields,
  doltCommitFields,
  countFields,
} from "./fields.js";

const tests = [
  {
    q: "create table test (pk int, value int, primary key(pk))",
    res: {
      command: "CREATE",
      rowCount: null,
      oid: null,
      rows: [],
      fields: [],
    },
  },
  {
    q: "select * from test",
    res: {
      command: "SELECT",
      rowCount: 0,
      oid: null,
      rows: [],
      fields: [
        {
          name: "pk",
          tableID: 0, // TODO: need to be filled? Got 16859 from Postgres
          columnID: 0, // TODO: need to be filled? Got 1 from Postgres
          dataTypeID: 23,
          dataTypeSize: 4,
          dataTypeModifier: -1,
          format: "text",
        },
        {
          name: "value",
          tableID: 0, // TODO: need to be filled? Got 16859 from Postgres
          columnID: 0, // TODO: need to be filled? Got 2 from Postgres
          dataTypeID: 23,
          dataTypeSize: 4,
          dataTypeModifier: -1,
          format: "text",
        },
      ],
    },
  },
  {
    q: "insert into test (pk, value) values (0,0)",
    res: {
      command: "INSERT",
      rowCount: 1,
      oid: 0,
      rows: [],
      fields: [],
    },
  },
  {
    q: "select * from test",
    res: {
      command: "SELECT",
      rowCount: 1,
      oid: null,
      rows: [{ pk: 0, value: 0 }],
      fields: [
        {
          name: "pk",
          tableID: 0,
          columnID: 0,
          dataTypeID: 23,
          dataTypeSize: 4,
          dataTypeModifier: -1,
          format: "text",
        },
        {
          name: "value",
          tableID: 0,
          columnID: 0,
          dataTypeID: 23,
          dataTypeSize: 4,
          dataTypeModifier: -1,
          format: "text",
        },
      ],
    },
  },
  {
    q: "select dolt_add('-A');",
    res: {
      command: "SELECT",
      rowCount: 1,
      oid: null,
<<<<<<< HEAD
      rows: [{ dolt_add: ["0"] }],
      fields: [
        {
          name: "dolt_add",
          tableID: 0,
          columnID: 0,
          dataTypeID: 1009,
          dataTypeSize: -1,
          dataTypeModifier: -1,
          format: "text",
        },
      ],
=======
      rows: [{ dolt_add: "{0}" }],
      fields: doltAddFields,
>>>>>>> f10786f0
    },
  },
  {
    q: "select dolt_commit('-m', 'my commit')",
    res: {
      command: "SELECT",
      rowCount: 1,
      oid: null,
<<<<<<< HEAD
      rows: [{ dolt_commit: [""] }],
      fields: [
        {
          name: "dolt_commit",
          tableID: 0,
          columnID: 0,
          dataTypeID: 1009,
          dataTypeSize: -1,
          dataTypeModifier: -1,
          format: "text",
        },
      ],
=======
      rows: [{ dolt_commit: "" }],
      fields: doltCommitFields,
>>>>>>> f10786f0
    },
  },
  {
    q: "select COUNT(*) FROM dolt_log",
    res: {
      command: "SELECT",
      rowCount: 1,
      oid: null,
      rows: [{ count: "3" }],
<<<<<<< HEAD
      fields: [
        {
          name: "count",
          tableID: 0,
          columnID: 0,
          dataTypeID: 20,
          dataTypeSize: 20,
          dataTypeModifier: -1,
          format: "text",
        },
      ],
=======
      fields: countFields,
>>>>>>> f10786f0
    },
  },
  {
    q: "select dolt_checkout('-b', 'mybranch')",
    res: {
      command: "SELECT",
      rowCount: 1,
      oid: null,
<<<<<<< HEAD
      rows: [{ dolt_checkout: ["0","Switched to branch 'mybranch'"] }],
      fields: [
        {
          name: "dolt_checkout",
          tableID: 0,
          columnID: 0,
          dataTypeID: 1009,
          dataTypeSize: -1,
          dataTypeModifier: -1,
          format: "text",
        },
      ],
=======
      rows: [{ dolt_checkout: `{0,"Switched to branch 'mybranch'"}` }],
      fields: doltCheckoutFields,
>>>>>>> f10786f0
    },
  },
  {
    q: "insert into test (pk, value) values (1,1),(2,3)",
    res: {
      command: "INSERT",
      rowCount: 2,
      oid: 0,
      rows: [],
      fields: [],
    },
  },
  {
    q: "select dolt_commit('-a', '-m', 'my commit2')",
    res: {
      command: "SELECT",
      rowCount: 1,
      oid: null,
      rows: [{ dolt_commit: [""] }],
      fields: [
        {
          name: "dolt_commit",
          tableID: 0,
          columnID: 0,
          dataTypeID: 1009,
          dataTypeSize: -1,
          dataTypeModifier: -1,
          format: "text",
        },
      ],
    },
  },
  {
    q: "select dolt_checkout('main')",
    res: {
      command: "SELECT",
      rowCount: 1,
      oid: null,
<<<<<<< HEAD
      rows: [{ dolt_checkout: ["0","Switched to branch 'main'"] }],
      fields: [
        {
          name: "dolt_checkout",
          tableID: 0,
          columnID: 0,
          dataTypeID: 1009,
          dataTypeSize: -1,
          dataTypeModifier: -1,
          format: "text",
        },
      ],
=======
      rows: [{ dolt_checkout: `{0,"Switched to branch 'main'"}` }],
      fields: doltCheckoutFields,
>>>>>>> f10786f0
    },
  },
  {
    q: "select dolt_merge('mybranch')",
    res: {
      fastForward: "1",
      conflicts: "0",
      message: "merge successful",
    },
  },
  {
    q: "select COUNT(*) FROM dolt_log",
    res: {
      command: "SELECT",
      rowCount: 1,
      oid: null,
      rows: [{ count: "4" }],
<<<<<<< HEAD
      fields: [
        {
          name: "count",
          tableID: 0,
          columnID: 0,
          dataTypeID: 20,
          dataTypeSize: 20,
          dataTypeModifier: -1,
          format: "text",
        },
      ],
=======
      fields: countFields,
>>>>>>> f10786f0
    },
  },
];

async function main() {
  const database = new Database(getConfig());

  await Promise.all(
    tests.map((test) => {
      const expected = test.res;
      return database
        .query(test.q)
        .then((data) => {
          const resultStr = JSON.stringify(data);
          const result = JSON.parse(resultStr);
          if (!assertQueryResult(test.q, expected, data)) {
            console.log("Query:", test.q);
            console.log("Results:", result);
            console.log("Expected:", expected);
            throw new Error("Query failed");
          } else {
            console.log("Query succeeded:", test.q);
          }
        })
        .catch((err) => {
          console.error(err);
          process.exit(1);
        });
    })
  );

  database.close();
  process.exit(0);
}

main();<|MERGE_RESOLUTION|>--- conflicted
+++ resolved
@@ -92,23 +92,8 @@
       command: "SELECT",
       rowCount: 1,
       oid: null,
-<<<<<<< HEAD
       rows: [{ dolt_add: ["0"] }],
-      fields: [
-        {
-          name: "dolt_add",
-          tableID: 0,
-          columnID: 0,
-          dataTypeID: 1009,
-          dataTypeSize: -1,
-          dataTypeModifier: -1,
-          format: "text",
-        },
-      ],
-=======
-      rows: [{ dolt_add: "{0}" }],
       fields: doltAddFields,
->>>>>>> f10786f0
     },
   },
   {
@@ -117,7 +102,45 @@
       command: "SELECT",
       rowCount: 1,
       oid: null,
-<<<<<<< HEAD
+      rows: [{ dolt_commit: [""] }],
+      fields: doltCommitFields,
+    },
+  },
+  {
+    q: "select COUNT(*) FROM dolt_log",
+    res: {
+      command: "SELECT",
+      rowCount: 1,
+      oid: null,
+      rows: [{ count: "3" }],
+    },
+  },
+  {
+    q: "select dolt_checkout('-b', 'mybranch')",
+    res: {
+      command: "SELECT",
+      rowCount: 1,
+      oid: null,
+      rows: [{ dolt_checkout: ["0","Switched to branch 'mybranch'"] }],
+      fields: doltCheckoutFields,
+    },
+  },
+  {
+    q: "insert into test (pk, value) values (1,1),(2,3)",
+    res: {
+      command: "INSERT",
+      rowCount: 2,
+      oid: 0,
+      rows: [],
+      fields: [],
+    },
+  },
+  {
+    q: "select dolt_commit('-a', '-m', 'my commit2')",
+    res: {
+      command: "SELECT",
+      rowCount: 1,
+      oid: null,
       rows: [{ dolt_commit: [""] }],
       fields: [
         {
@@ -130,114 +153,16 @@
           format: "text",
         },
       ],
-=======
-      rows: [{ dolt_commit: "" }],
-      fields: doltCommitFields,
->>>>>>> f10786f0
-    },
-  },
-  {
-    q: "select COUNT(*) FROM dolt_log",
-    res: {
-      command: "SELECT",
-      rowCount: 1,
-      oid: null,
-      rows: [{ count: "3" }],
-<<<<<<< HEAD
-      fields: [
-        {
-          name: "count",
-          tableID: 0,
-          columnID: 0,
-          dataTypeID: 20,
-          dataTypeSize: 20,
-          dataTypeModifier: -1,
-          format: "text",
-        },
-      ],
-=======
-      fields: countFields,
->>>>>>> f10786f0
-    },
-  },
-  {
-    q: "select dolt_checkout('-b', 'mybranch')",
-    res: {
-      command: "SELECT",
-      rowCount: 1,
-      oid: null,
-<<<<<<< HEAD
-      rows: [{ dolt_checkout: ["0","Switched to branch 'mybranch'"] }],
-      fields: [
-        {
-          name: "dolt_checkout",
-          tableID: 0,
-          columnID: 0,
-          dataTypeID: 1009,
-          dataTypeSize: -1,
-          dataTypeModifier: -1,
-          format: "text",
-        },
-      ],
-=======
-      rows: [{ dolt_checkout: `{0,"Switched to branch 'mybranch'"}` }],
+    },
+  },
+  {
+    q: "select dolt_checkout('main')",
+    res: {
+      command: "SELECT",
+      rowCount: 1,
+      oid: null,
+      rows: [{ dolt_checkout: ["0","Switched to branch 'main'"] }],
       fields: doltCheckoutFields,
->>>>>>> f10786f0
-    },
-  },
-  {
-    q: "insert into test (pk, value) values (1,1),(2,3)",
-    res: {
-      command: "INSERT",
-      rowCount: 2,
-      oid: 0,
-      rows: [],
-      fields: [],
-    },
-  },
-  {
-    q: "select dolt_commit('-a', '-m', 'my commit2')",
-    res: {
-      command: "SELECT",
-      rowCount: 1,
-      oid: null,
-      rows: [{ dolt_commit: [""] }],
-      fields: [
-        {
-          name: "dolt_commit",
-          tableID: 0,
-          columnID: 0,
-          dataTypeID: 1009,
-          dataTypeSize: -1,
-          dataTypeModifier: -1,
-          format: "text",
-        },
-      ],
-    },
-  },
-  {
-    q: "select dolt_checkout('main')",
-    res: {
-      command: "SELECT",
-      rowCount: 1,
-      oid: null,
-<<<<<<< HEAD
-      rows: [{ dolt_checkout: ["0","Switched to branch 'main'"] }],
-      fields: [
-        {
-          name: "dolt_checkout",
-          tableID: 0,
-          columnID: 0,
-          dataTypeID: 1009,
-          dataTypeSize: -1,
-          dataTypeModifier: -1,
-          format: "text",
-        },
-      ],
-=======
-      rows: [{ dolt_checkout: `{0,"Switched to branch 'main'"}` }],
-      fields: doltCheckoutFields,
->>>>>>> f10786f0
     },
   },
   {
@@ -255,21 +180,7 @@
       rowCount: 1,
       oid: null,
       rows: [{ count: "4" }],
-<<<<<<< HEAD
-      fields: [
-        {
-          name: "count",
-          tableID: 0,
-          columnID: 0,
-          dataTypeID: 20,
-          dataTypeSize: 20,
-          dataTypeModifier: -1,
-          format: "text",
-        },
-      ],
-=======
       fields: countFields,
->>>>>>> f10786f0
     },
   },
 ];
