// Copyright 2024 Dolthub, Inc.
//
// Licensed under the Apache License, Version 2.0 (the "License");
// you may not use this file except in compliance with the License.
// You may obtain a copy of the License at
//
//     http://www.apache.org/licenses/LICENSE-2.0
//
// Unless required by applicable law or agreed to in writing, software
// distributed under the License is distributed on an "AS IS" BASIS,
// WITHOUT WARRANTIES OR CONDITIONS OF ANY KIND, either express or implied.
// See the License for the specific language governing permissions and
// limitations under the License.

package _go

import (
	"testing"

	"github.com/dolthub/go-mysql-server/sql"
)

func TestInsert(t *testing.T) {
	RunScripts(t, []ScriptTest{
		{
			Name: "simple insert",
			SetUpScript: []string{
				"CREATE TABLE mytable (id INT PRIMARY KEY, name TEXT)",
			},
			Assertions: []ScriptTestAssertion{
				{
					Query:            "INSERT INTO mytable (id, name) VALUES (1, 'hello')",
					SkipResultsCheck: true,
				},
				{
					Query:            "INSERT INTO mytable (ID, naME) VALUES (2, 'world')",
					SkipResultsCheck: true,
				},
				{
					Query: "SELECT * FROM mytable order by id",
					Expected: []sql.Row{
						{1, "hello"},
						{2, "world"},
					},
				},
			},
		},
		{
			Name: "keyless insert",
			SetUpScript: []string{
				"CREATE TABLE mytable (id INT, name TEXT)",
			},
			Assertions: []ScriptTestAssertion{
				{
					Query:            "INSERT INTO mytable (id, name) VALUES (1, 'hello')",
					SkipResultsCheck: true,
				},
				{
					Query:            "INSERT INTO mytable (ID, naME) VALUES (2, 'world')",
					SkipResultsCheck: true,
				},
				{
					Query: "SELECT * FROM mytable order by id",
					Expected: []sql.Row{
						{1, "hello"},
						{2, "world"},
					},
				},
			},
		},
		{
			Name: "on conflict clause",
			SetUpScript: []string{
				"CREATE TABLE mytable (id INT primary key, name TEXT)",
				"create table t2 (id int primary key, c1 text, c2 text)",
			},
			Assertions: []ScriptTestAssertion{
				{
					Query:            "INSERT INTO mytable (id, name) VALUES (1, 'hello')",
					SkipResultsCheck: true,
				},
				{
					Query:            "INSERT INTO mytable (ID, naME) VALUES (2, 'world')",
					SkipResultsCheck: true,
				},
				{
					Query:            "INSERT INTO mytable (ID, naME) VALUES (1, 'world') ON CONFLICT (id) DO UPDATE SET name = 'world'",
					SkipResultsCheck: true,
				},
				{
					Query:            "INSERT INTO mytable (ID, naME) VALUES (2, 'hello') ON CONFLICT (id) DO UPDATE SET name = 'conflict'",
					SkipResultsCheck: true,
				},
				{
					Query: "INSERT INTO mytable (ID, naME) VALUES (1, 'not inserted') ON CONFLICT (id) DO NOTHING",
				},
				{
					Query: "SELECT * FROM mytable order by id",
					Expected: []sql.Row{
						{1, "world"},
						{2, "conflict"},
					},
				},
				{
					Query: "INSERT INTO mytable (ID, naME) VALUES (1, 'hello') ON CONFLICT (id) DO UPDATE set name = concat('new', name)",
				},
				{
					Query: "SELECT * FROM mytable order by id",
					Expected: []sql.Row{
						{1, "newworld"},
						{2, "conflict"},
					},
				},
				{
					Query:            "INSERT INTO t2 (id, c1, c2) VALUES (1, 'hello', 'world'), (2, 'world', 'hello')",
					SkipResultsCheck: true,
				},
				{
					Query:            "INSERT INTO t2 (id, c1, c2) VALUES (1, 'hello', 'world') ON CONFLICT (id) DO UPDATE SET c1 = 'conflict', c2 = c1",
					SkipResultsCheck: true,
				},
				{
					Query:            "INSERT INTO t2 (id, c1, c2) VALUES (2, 'hello', 'world') ON CONFLICT (id) DO UPDATE SET c2 = c1",
					SkipResultsCheck: true,
				},
				{
					Query: "SELECT * FROM t2 order by id",
					Expected: []sql.Row{
						{1, "conflict", "conflict"},
						{2, "world", "world"},
					},
				},
			},
		},
		{
			Name: "null and unspecified default values",
			SetUpScript: []string{
				"CREATE TABLE t (i INT DEFAULT NULL, j INT)",
			},
			Assertions: []ScriptTestAssertion{
				{
					Query:            "INSERT INTO t VALUES (default, default)",
					SkipResultsCheck: true,
				},
				{
					Query: "SELECT * FROM t",
					Expected: []sql.Row{
						{nil, nil},
					},
				},
			},
		},
		{
			Name: "implicit default values",
			SetUpScript: []string{
				"CREATE TABLE t (i INT DEFAULT 123, j INT default 456);",
			},
			Assertions: []ScriptTestAssertion{
				{
					Query:            "INSERT INTO t DEFAULT VALUES;",
					SkipResultsCheck: true,
				},
				{
					Query: "SELECT * FROM t",
					Expected: []sql.Row{
						{123, 456},
					},
				},
			},
		},
		{
<<<<<<< HEAD
			Name:  "insert returning",
			Focus: true,
			SetUpScript: []string{
				"CREATE TABLE t (i serial, j INT)",
			},
			Assertions: []ScriptTestAssertion{
				{
					Query: "INSERT INTO t (j) VALUES (5), (6), (7) RETURNING i",
					Expected: []sql.Row{
						{1}, {2}, {3},
					},
				},
				{
					Query: "INSERT INTO t (j) VALUES (5), (6), (7) RETURNING i+3",
					Expected: []sql.Row{
						{7}, {8}, {9},
=======
			Name: "types",
			SetUpScript: []string{
				`create table child (i2 int2, i4 int4, i8 int8, f float, d double precision, v varchar, vl varchar(100), t text, j json, ts timestamp);`,
			},
			Assertions: []ScriptTestAssertion{
				{
					Query: `insert into child values (1, 2, 3, 4.5, 6.7, 'hello', 'world', 'text', '{"a": 1}', '2021-01-01 00:00:00');`,
				},
				{
					Query: `select * from child;`,
					Expected: []sql.Row{
						{int16(1), int32(2), int64(3), float32(4.5), float64(6.7), "hello", "world", "text", `{"a": 1}`, "2021-01-01 00:00:00"},
>>>>>>> 6b0f9125
					},
				},
			},
		},
	})
}<|MERGE_RESOLUTION|>--- conflicted
+++ resolved
@@ -169,7 +169,23 @@
 			},
 		},
 		{
-<<<<<<< HEAD
+			Name: "types",
+			SetUpScript: []string{
+				`create table child (i2 int2, i4 int4, i8 int8, f float, d double precision, v varchar, vl varchar(100), t text, j json, ts timestamp);`,
+			},
+			Assertions: []ScriptTestAssertion{
+				{
+					Query: `insert into child values (1, 2, 3, 4.5, 6.7, 'hello', 'world', 'text', '{"a": 1}', '2021-01-01 00:00:00');`,
+				},
+				{
+					Query: `select * from child;`,
+					Expected: []sql.Row{
+						{int16(1), int32(2), int64(3), float32(4.5), float64(6.7), "hello", "world", "text", `{"a": 1}`, "2021-01-01 00:00:00"},
+					},
+				},
+			},
+		},
+		{
 			Name:  "insert returning",
 			Focus: true,
 			SetUpScript: []string{
@@ -186,20 +202,6 @@
 					Query: "INSERT INTO t (j) VALUES (5), (6), (7) RETURNING i+3",
 					Expected: []sql.Row{
 						{7}, {8}, {9},
-=======
-			Name: "types",
-			SetUpScript: []string{
-				`create table child (i2 int2, i4 int4, i8 int8, f float, d double precision, v varchar, vl varchar(100), t text, j json, ts timestamp);`,
-			},
-			Assertions: []ScriptTestAssertion{
-				{
-					Query: `insert into child values (1, 2, 3, 4.5, 6.7, 'hello', 'world', 'text', '{"a": 1}', '2021-01-01 00:00:00');`,
-				},
-				{
-					Query: `select * from child;`,
-					Expected: []sql.Row{
-						{int16(1), int32(2), int64(3), float32(4.5), float64(6.7), "hello", "world", "text", `{"a": 1}`, "2021-01-01 00:00:00"},
->>>>>>> 6b0f9125
 					},
 				},
 			},
