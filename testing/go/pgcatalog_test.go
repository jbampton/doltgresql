--- conflicted
+++ resolved
@@ -478,7 +478,6 @@
 	})
 }
 
-<<<<<<< HEAD
 func TestPgCursors(t *testing.T) {
 	RunScripts(t, []ScriptTest{
 		{
@@ -506,8 +505,6 @@
 }
 
 // TODO: Figure out why there is not a doltgres database when running these tests locally
-=======
->>>>>>> ac4173dd
 func TestPgDatabase(t *testing.T) {
 	RunScripts(t, []ScriptTest{
 		{
