// Copyright 2024 Dolthub, Inc.
//
// Licensed under the Apache License, Version 2.0 (the "License");
// you may not use this file except in compliance with the License.
// You may obtain a copy of the License at
//
//     http://www.apache.org/licenses/LICENSE-2.0
//
// Unless required by applicable law or agreed to in writing, software
// distributed under the License is distributed on an "AS IS" BASIS,
// WITHOUT WARRANTIES OR CONDITIONS OF ANY KIND, either express or implied.
// See the License for the specific language governing permissions and
// limitations under the License.

package _go

import (
	"fmt"
	"testing"

	"github.com/dolthub/go-mysql-server/sql"
)

func TestExpressions(t *testing.T) {
	RunScriptsWithoutNormalization(t, []ScriptTest{
		anyTests("ANY"),
		anyTests("SOME"),
		{
			Name: "IN",
			SetUpScript: []string{
				`CREATE TABLE test (id INT);`,
				`INSERT INTO test VALUES (1), (3), (2);`,

				`CREATE TABLE test2 (id INT, test_id INT, txt text);`,
				`INSERT INTO test2 VALUES (1, 1, 'foo'), (2, 10, 'bar'), (3, 2, 'baz');`,
			},
			Assertions: []ScriptTestAssertion{
				{
					Query:    `SELECT * FROM test WHERE id IN (2, 3, 4, 5);`,
					Expected: []sql.Row{{int32(3)}, {int32(2)}},
				},
				{
					Query:    `SELECT * FROM test WHERE id IN (4, 3, 2, 1, 0);`,
					Expected: []sql.Row{{int32(1)}, {int32(3)}, {int32(2)}},
				},
				{
					Query:    `SELECT * FROM test2 WHERE test_id IN (SELECT * FROM test WHERE id = 2);`,
					Expected: []sql.Row{{int32(3), int32(2), "baz"}},
				},
				{
					Query: `SELECT * FROM test2 WHERE test_id IN(SELECT * FROM test WHERE id > 0);`,
					Expected: []sql.Row{
						{int32(1), int32(1), "foo"},
						{int32(3), int32(2), "baz"},
					},
				},
			},
		},
	})
}

func anyTests(name string) ScriptTest {
	tests := []ScriptTestAssertion{
		{
			Query:    `SELECT 3 = %s (ARRAY[1, 2, 3, 4, 5]);`,
			Expected: []sql.Row{{"t"}},
		},
		{
			Query:    `SELECT 3 = %s (ARRAY[1, 2, 4, 5]);`,
			Expected: []sql.Row{{"f"}},
		},
		{
			Query:    `SELECT 'a' = %s (ARRAY['c', 'a', 't']);`,
			Expected: []sql.Row{{"t"}},
		},
		{
			Query:    `SELECT 'a' = %s (ARRAY['c', 'at', 't']);`,
			Expected: []sql.Row{{"f"}},
		},
		{
			Query:    `SELECT 3 = %s (ARRAY[1.0, 2.1, 3.0, 5]);`,
			Expected: []sql.Row{{"t"}},
		},
		{
			Query:    `SELECT 6 > %s (ARRAY[1, 2, 3, 4, 5]);`,
			Expected: []sql.Row{{"t"}},
		},
		{
			Query:    `SELECT 6 < %s (ARRAY[1, 2, 3, 4, 5]);`,
			Expected: []sql.Row{{"f"}},
		},
		{
			Query:    `SELECT 6 <= %s (ARRAY[1, 2, 3, 4, 5]);`,
			Expected: []sql.Row{{"f"}},
		},
		{
			Query:    `SELECT 6 >= %s (ARRAY[1, 2, 3, 6, 5]);`,
			Expected: []sql.Row{{"t"}},
		},
		{
			Query:    `SELECT * FROM test WHERE id = %s(ARRAY[2, 3, 4, 5]);`,
			Expected: []sql.Row{{int32(3)}, {int32(2)}},
		},
		{
			Query:    `SELECT * FROM test WHERE id = %s(ARRAY[4, 3, 2, 1, 0]);`,
			Expected: []sql.Row{{int32(1)}, {int32(3)}, {int32(2)}},
		},
		{
			Query:    `SELECT * FROM test WHERE id = %s(ARRAY[4, 5, 6]);`,
			Expected: []sql.Row{},
		},
		{
			Query: `SELECT id FROM test3 WHERE 4 = %s(carr);`,
			Expected: []sql.Row{
				{int32(2)},
			},
		},
		{
<<<<<<< HEAD
			Skip:     true,
=======
>>>>>>> 58b7dd6b
			Query:    `SELECT * FROM test2 WHERE test_id = %s(SELECT * FROM test WHERE id = 2);`,
			Expected: []sql.Row{{int32(3), int32(2), "baz"}},
		},
		{
<<<<<<< HEAD
			Skip:     true,
=======
>>>>>>> 58b7dd6b
			Query:    `SELECT * FROM test2 WHERE test_id = %s(SELECT * FROM test WHERE id = 10);`,
			Expected: []sql.Row{},
		},
		{
<<<<<<< HEAD
			Skip:     true,
=======
>>>>>>> 58b7dd6b
			Query:    `SELECT * FROM test2 WHERE test_id = %s(SELECT * FROM test WHERE id > 1) AND txt = 'baz';`,
			Expected: []sql.Row{{int32(3), int32(2), "baz"}},
		},
		{
			Query: `SELECT * FROM test2 WHERE test_id > %s(SELECT * FROM test);`,
			Expected: []sql.Row{
				{int32(2), int32(10), "bar"},
				{int32(3), int32(2), "baz"},
			},
		},
		{
			Query: `SELECT * FROM test2 WHERE test_id = %s(SELECT * FROM test WHERE id > 0);`,
			Expected: []sql.Row{
				{int32(1), int32(1), "foo"},
				{int32(3), int32(2), "baz"},
			},
		},
		{
			Query: `SELECT "ns"."nspname" AS "table_schema",
       "t"."relname" AS "table_name",
       "cnst"."conname" AS "constraint_name",
       pg_get_constraintdef("cnst"."oid") AS "expression",
       CASE "cnst"."contype" 
           WHEN 'p' THEN 'PRIMARY'
           WHEN 'u' THEN 'UNIQUE'
           WHEN 'c' THEN 'CHECK'
           WHEN 'x' THEN 'EXCLUDE'
           END AS "constraint_type", 
    "a"."attname" AS "column_name" 
FROM "pg_catalog"."pg_constraint" "cnst" 
    INNER JOIN "pg_catalog"."pg_class" "t" ON "t"."oid" = "cnst"."conrelid"
    INNER JOIN "pg_catalog"."pg_namespace" "ns" ON "ns"."oid" = "cnst"."connamespace"
    LEFT JOIN "pg_catalog"."pg_attribute" "a" ON "a"."attrelid" = "cnst"."conrelid" AND "a"."attnum" = %s ("cnst"."conkey")
WHERE "t"."relkind" IN ('r', 'p') AND (("ns"."nspname" = 'public' AND "t"."relname" = 'test2'));`,
			Expected: []sql.Row{
				{"public", "test2", "test2_pkey", "PRIMARY KEY (id)", "PRIMARY", "id"},
			},
		},
	}

	formattedTests := make([]ScriptTestAssertion, len(tests))
	for i, test := range tests {
		formattedTests[i] = ScriptTestAssertion{
			Query:       fmt.Sprintf(test.Query, name),
			Skip:        test.Skip,
			Expected:    test.Expected,
			ExpectedErr: test.ExpectedErr,
		}
	}

	return ScriptTest{
		Name: name,
		SetUpScript: []string{
			`CREATE TABLE test (id INT);`,
			`INSERT INTO test VALUES (1), (3), (2);`,

			`CREATE TABLE test2 (id INT PRIMARY KEY, test_id INT, txt text);`,
			`INSERT INTO test2 VALUES (1, 1, 'foo'), (2, 10, 'bar'), (3, 2, 'baz');`,

			`CREATE TABLE test3 (id INT PRIMARY KEY, carr smallint[]);`,
			`INSERT INTO test3 VALUES (1, ARRAY[1, 2, 3]), (2, ARRAY[4, 5, 6]);`,
		},
		Assertions: formattedTests,
	}
}

func TestSubqueries(t *testing.T) {
	RunScripts(t, []ScriptTest{
		{
			Name: "Subselect",
			SetUpScript: []string{
				`CREATE TABLE test (id INT);`,
				`INSERT INTO test VALUES (1), (3), (2);`,
			},
			Assertions: []ScriptTestAssertion{
				{
					Query: `SELECT * FROM test WHERE id = (SELECT 2);`,
					Expected: []sql.Row{
						{int32(2)},
					},
				},
				{
					Query: `SELECT *, (SELECT id from test where id = 2) FROM test order by id;`,
					Expected: []sql.Row{
						{1, 2},
						{2, 2},
						{3, 2},
					},
				},
				{
					Query: `SELECT *, (SELECT id from test t2 where t2.id = test.id) FROM test order by id;`,
					Expected: []sql.Row{
						{1, 1},
						{2, 2},
						{3, 3},
					},
				},
			},
		},
		{
			Name: "IN",
			SetUpScript: []string{
				`CREATE TABLE test (id INT);`,
				`INSERT INTO test VALUES (1), (3), (2);`,

				`CREATE TABLE test2 (id INT, test_id INT, txt text);`,
				`INSERT INTO test2 VALUES (1, 1, 'foo'), (2, 10, 'bar'), (3, 2, 'baz');`,
			},
			Assertions: []ScriptTestAssertion{
				{
					Query:    `SELECT * FROM test WHERE id IN (SELECT * FROM test WHERE id = 2);`,
					Expected: []sql.Row{{int32(2)}},
				},
				{
					Query:    `SELECT * FROM test WHERE id IN (SELECT id FROM test WHERE id = 3);`,
					Expected: []sql.Row{{int32(3)}},
				},
				{
					Query:    `SELECT * FROM test WHERE id IN (SELECT * FROM test WHERE id > 0);`,
					Expected: []sql.Row{{int32(1)}, {int32(3)}, {int32(2)}},
				},
				{
					Query:    `SELECT * FROM test2 WHERE test_id IN (SELECT * FROM test WHERE id = 2);`,
					Expected: []sql.Row{{int32(3), int32(2), "baz"}},
				},
				{
					Query: `SELECT * FROM test2 WHERE test_id IN (SELECT * FROM test WHERE id > 0);`,
					Expected: []sql.Row{
						{int32(1), int32(1), "foo"},
						{int32(3), int32(2), "baz"},
					},
				},
				{
					Query: `SELECT id FROM test2 WHERE (2, 10) IN (SELECT id, test_id FROM test2 WHERE id > 0);`,
					Skip:  true, // won't pass until we have a doltgres tuple type to match against for equality funcs
					Expected: []sql.Row{
						{1}, {2}, {3},
					},
				},
				{
					Query: `SELECT id FROM test2 WHERE (id, test_id) IN (SELECT id, test_id FROM test2 WHERE id > 0);`,
					Skip:  true, // won't pass until we have a doltgres tuple type to match against for equality funcs
					Expected: []sql.Row{
						{2},
					},
				},
			},
		},
	})
}<|MERGE_RESOLUTION|>--- conflicted
+++ resolved
@@ -116,26 +116,14 @@
 			},
 		},
 		{
-<<<<<<< HEAD
-			Skip:     true,
-=======
->>>>>>> 58b7dd6b
 			Query:    `SELECT * FROM test2 WHERE test_id = %s(SELECT * FROM test WHERE id = 2);`,
 			Expected: []sql.Row{{int32(3), int32(2), "baz"}},
 		},
 		{
-<<<<<<< HEAD
-			Skip:     true,
-=======
->>>>>>> 58b7dd6b
 			Query:    `SELECT * FROM test2 WHERE test_id = %s(SELECT * FROM test WHERE id = 10);`,
 			Expected: []sql.Row{},
 		},
 		{
-<<<<<<< HEAD
-			Skip:     true,
-=======
->>>>>>> 58b7dd6b
 			Query:    `SELECT * FROM test2 WHERE test_id = %s(SELECT * FROM test WHERE id > 1) AND txt = 'baz';`,
 			Expected: []sql.Row{{int32(3), int32(2), "baz"}},
 		},
